/*
 *   Copycontext 2015 Marco Martin <mart@kde.org>
 *
 *   This program is free software; you can redistribute it and/or modify
 *   it under the terms of the GNU Library General Public License as
 *   published by the Free Software Foundation; either version 2 or
 *   (at your option) any later version.
 *
 *   This program is distributed in the hope that it will be useful,
 *   but WITHOUT ANY WARRANTY; without even the implied warranty of
 *   MERCHANTABILITY or FITNESS FOR A PARTICULAR PURPOSE.  See the
 *   GNU Library General Public License for more details
 *
 *   You should have received a copy of the GNU Library General Public
 *   License along with this program; if not, write to the
 *   Free Software Foundation, Inc.,
 *   51 Franklin Street, Fifth Floor, Boston, MA  02110-1301, USA.
 */

import QtQuick 2.1
import QtQuick.Controls 1.4 as Controls
import QtQuick.Layouts 1.2
import org.kde.plasma.mobilecomponents 0.2 as MobileComponents

MobileComponents.ApplicationWindow {
    id: root
    width: 500
    height: 800
    visible: true

    actionButton.onClicked: print("Action button clicked")

    globalDrawer: MobileComponents.GlobalDrawer {
        title: "Widget gallery"
        titleIcon: "applications-graphics"
        bannerImageSource: "banner.jpg"

        actions: [
            MobileComponents.Action {
                text: "View"
                iconName: "view-list-icons"
                MobileComponents.Action {
                        text: "action 1"
                }
                MobileComponents.Action {
                        text: "action 2"
                }
                MobileComponents.Action {
                        text: "action 3"
                }
            },
            MobileComponents.Action {
                text: "Sync"
                iconName: "folder-sync"
                MobileComponents.Action {
                        text: "action 4"
                }
                MobileComponents.Action {
                        text: "action 5"
                }
            },
            MobileComponents.Action {
                text: "Checkable"
                iconName: "view-list-details"
                checkable: true
                checked: false
                onTriggered: {
                    print("Action checked:" + checked)
                }
            },
            MobileComponents.Action {
                text: "Settings"
                iconName: "configure"
                checkable: true
                //Need to do this, otherwise it breaks the bindings
                property bool current: pageStack.currentItem ? pageStack.currentItem.objectName == "settingsPage" : false
                onCurrentChanged: {
                    checked = current;
                }
                onTriggered: {
                    pageStack.push(settingsComponent);
                }
            }
            ]

        Controls.CheckBox {
            checked: true
            text: "Option 1"
        }
        Controls.CheckBox {
            text: "Option 2"
        }
        Controls.CheckBox {
            text: "Option 3"
        }
        Controls.Slider {
            Layout.fillWidth: true
            value: 0.5
        }
    }
    contextDrawer: MobileComponents.ContextDrawer {
        id: contextDrawer
    }

<<<<<<< HEAD
    MobileComponents.OverlayDrawer {
        id: sheet
        edge: Qt.BottomEdge
        contentItem: Item {
            implicitWidth: MobileComponents.Units.gridUnit * 8
            implicitHeight: MobileComponents.Units.gridUnit * 8
            ColumnLayout {
                anchors.centerIn: parent
                Controls.Button {
                    text: "Button1"
                }
                Controls.Button {
                    text: "Button2"
                }
            }
        }
    }

    pageStack.initialPage: mainPageComponent
=======
    initialPage: mainPageComponent
>>>>>>> 1eddfd07

    Component {
        id: settingsComponent
        MobileComponents.Page {
            objectName: "settingsPage"
            Rectangle {
                anchors.fill: parent
            }
        }
    }

    //Main app content
    Component {
        id: mainPageComponent
        MainPage {}
    }

}<|MERGE_RESOLUTION|>--- conflicted
+++ resolved
@@ -102,29 +102,8 @@
         id: contextDrawer
     }
 
-<<<<<<< HEAD
-    MobileComponents.OverlayDrawer {
-        id: sheet
-        edge: Qt.BottomEdge
-        contentItem: Item {
-            implicitWidth: MobileComponents.Units.gridUnit * 8
-            implicitHeight: MobileComponents.Units.gridUnit * 8
-            ColumnLayout {
-                anchors.centerIn: parent
-                Controls.Button {
-                    text: "Button1"
-                }
-                Controls.Button {
-                    text: "Button2"
-                }
-            }
-        }
-    }
+    pageStack.initialPage: mainPageComponent
 
-    pageStack.initialPage: mainPageComponent
-=======
-    initialPage: mainPageComponent
->>>>>>> 1eddfd07
 
     Component {
         id: settingsComponent

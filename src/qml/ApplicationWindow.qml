/*
 *   Copyright 2015 Marco Martin <mart@kde.org>
 *
 *   This program is free software; you can redistribute it and/or modify
 *   it under the terms of the GNU Library General Public License as
 *   published by the Free Software Foundation; either version 2 or
 *   (at your option) any later version.
 *
 *   This program is distributed in the hope that it will be useful,
 *   but WITHOUT ANY WARRANTY; without even the implied warranty of
 *   MERCHANTABILITY or FITNESS FOR A PARTICULAR PURPOSE.  See the
 *   GNU Library General Public License for more details
 *
 *   You should have received a copy of the GNU Library General Public
 *   License along with this program; if not, write to the
 *   Free Software Foundation, Inc.,
 *   51 Franklin Street, Fifth Floor, Boston, MA  02110-1301, USA.
 */

import QtQuick 2.5
import QtQuick.Controls 1.3
import "private"
import org.kde.kirigami 1.0
import QtGraphicalEffects 1.0

/**
 * A window that provides some basic features needed for all apps
 *
 * It's usually used as a root QML component for the application.
 * It's based around the PageRow component, the application will be
 * about pages adding and removal.
 * For most of the usages, this class should be used instead
 * of AbstractApplicationWidnow
 * @see AbstractApplicationWidnow
 *
 * Example usage:
 * @code
 * import org.kde.kirigami 1.0 as Kirigami
 *
 * Kirigami.ApplicationWindow {
 *  [...]
 *     globalDrawer: Kirigami.GlobalDrawer {
 *         actions: [
 *            Kirigami.Action {
 *                text: "View"
 *                iconName: "view-list-icons"
 *                Kirigami.Action {
 *                        text: "action 1"
 *                }
 *                Kirigami.Action {
 *                        text: "action 2"
 *                }
 *                Kirigami.Action {
 *                        text: "action 3"
 *                }
 *            },
 *            Kirigami.Action {
 *                text: "Sync"
 *                iconName: "folder-sync"
 *            }
 *         ]
 *     }
 *
 *     contextDrawer: Kirigami.ContextDrawer {
 *         id: contextDrawer
 *     }
 * 
 *     pageStack.initialPage: Kirigami.Page {
 *         mainAction: Kirigami.Action {
 *             iconName: "edit"
 *             onTriggered: {
 *                 // do stuff
 *             }
 *         }
 *         contextualActions: [
 *             Kirigami.Action {
 *                 iconName: "edit"
 *                 text: "Action text"
 *                 onTriggered: {
 *                     // do stuff
 *                 }
 *             },
 *             Kirigami.Action {
 *                 iconName: "edit"
 *                 text: "Action text"
 *                 onTriggered: {
 *                     // do stuff
 *                 }
 *             }
 *         ]
 *       [...]
 *     }
 *  [...]
 * }
 * @endcode
 *
 * @inherit QtQuick.Controls.ApplicationWindow
 */
AbstractApplicationWindow {
    id: root

    /**
     * pageStack: StackView
     * Readonly.
     * The stack used to allocate the pages and to manage the transitions
     * between them.
     * It's using a PageRow, while having the same API as PageStack,
     * it positions the pages as adjacent columns, with as many columns
     * as can fit in the screen. An handheld device would usually have a single
     * fullscreen column, a tablet device would have many tiled columns.
     */
    property alias pageStack: __pageStack

    onBackRequested: {
        if (root.pageStack.depth >= 1) {
            var backEvent = {accepted: false}
            root.pageStack.currentItem.backRequested(backEvent);
            if (!backEvent.accepted) {
                if (__pageStack.depth > 1) {
                    __pageStack.currentIndex = Math.max(0, __pageStack.currentIndex - 1);
                } else {
                    Qt.quit();
                }
            }
        }

        event.accepted = true;
    }

   /**
    * header: AbstractApplicationHeader
    * An item that can be used as a title for the application.
    * Scrolling the main page will make it taller or shorter (trough the point of going away)
    * It's a behavior similar to the typical mobile web browser adressbar
    * the minimum, preferred and maximum heights of the item can be controlled with
    * * Layout.minimumHeight: default is 0, i.e. hidden
    * * Layout.preferredHeight: default is Units.gridUnit * 1.6
    * * Layout.maximumHeight: default is Units.gridUnit * 3
    *
    * To achieve a titlebar that stays completely fixed just set the 3 sizes as the same
    */
    property ApplicationHeader header: ApplicationHeader {
            }

    /**
     * controlsVisible: bool
     * This property controls wether the standard chrome of the app, such
     * as the Action button, the drawer handles and the application
     * header should be visible or not.
     */
    property bool controlsVisible: true


    MouseArea {
        anchors.fill: parent
        onClicked: overscroll.y = 0
        Rectangle {
            anchors.fill: parent
            color: Theme.complementaryBackgroundColor
            opacity: 0.15
        }
    }

    PageRow {
        id: __pageStack
        anchors {
            fill: parent
            //HACK: workaround a bug in android iOS keyboard management
            bottomMargin: ((Qt.platform.os == "android" || Qt.platform.os == "ios") || !Qt.inputMethod.visible) ? 0 : Qt.inputMethod.keyboardRectangle.height
            onBottomMarginChanged: {
                if (bottomMargin > 0) {
                    overscroll.y = 0;
                }
            }
        }
        onCurrentIndexChanged: overscroll.y = 0;

        Rectangle {
            z: -1
            anchors.fill: parent
            color: Theme.backgroundColor
        }
        //Don't want overscroll in landscape mode
        onWidthChanged: {
            if (width > height) {
                overscroll.y = 0;
            }
        }

        transform: Translate {
            id: overscroll
            Behavior on y {
                NumberAnimation {
                    duration: Units.longDuration
                    easing.type: Easing.InOutQuad
                }
            }
        }
        focus: true
    }

<<<<<<< HEAD
    /**
     * globalDrawer: AbstractDrawer
     * The drawer for global actions, that will be opened by sliding from the
     * left screen edge or by dragging the ActionButton to the right.
     * It is recommended to use the GlobalDrawer class here
     */
    property AbstractDrawer globalDrawer

    /**
     * contextDrawer: AbstractDrawer
     * The drawer for context-dependednt actions, that will be opened by sliding from the
     * right screen edge or by dragging the ActionButton to the left.
     * It is recommended to use the ContextDrawer class here.
     * The contents of the context drawer should depend from what page is
     * loaded in the main pageStack
     *
     * Example usage:
     * @code
     * import org.kde.kirigami 1.0 as Kirigami
     *
     * Kirigami.ApplicationWindow {
     *  [...]
     *     contextDrawer: Kirigami.ContextDrawer {
     *         id: contextDrawer
     *     }
     *  [...]
     * }
     * @endcode
     *
     * @code
     * import org.kde.kirigami 1.0 as Kirigami
     *
     * Kirigami.Page {
     *   [...]
     *     contextualActions: [
     *         Kirigami.Action {
     *             iconName: "edit"
     *             text: "Action text"
     *             onTriggered: {
     *                 // do stuff
     *             }
     *         },
     *         Kirigami.Action {
     *             iconName: "edit"
     *             text: "Action text"
     *             onTriggered: {
     *                 // do stuff
     *             }
     *         }
     *     ]
     *   [...]
     * }
     * @endcode
     *
     * When this page will be the current one, the context drawer will visualize
     * contextualActions defined as property in that page.
     */
    property AbstractDrawer contextDrawer

    onGlobalDrawerChanged: {
        globalDrawer.parent = contentItem.parent;
    }
    onContextDrawerChanged: {
        contextDrawer.parent = contentItem.parent;
    }

    width: Units.gridUnit * 25
    height: Units.gridUnit * 30

    QtObject {
        id: internal
        property Item __passiveNotification
=======
    Component.onCompleted: {
        if (root.header === undefined) {
            var component = Qt.createComponent(Qt.resolvedUrl("./ApplicationHeader.qml"));
            root.header = component.createObject(root);
        }
>>>>>>> e0c228d4
    }
}<|MERGE_RESOLUTION|>--- conflicted
+++ resolved
@@ -139,8 +139,8 @@
     *
     * To achieve a titlebar that stays completely fixed just set the 3 sizes as the same
     */
-    property ApplicationHeader header: ApplicationHeader {
-            }
+   //FIXME: this should become an actual ApplicationHeader
+    property var header: undefined
 
     /**
      * controlsVisible: bool
@@ -199,85 +199,10 @@
         focus: true
     }
 
-<<<<<<< HEAD
-    /**
-     * globalDrawer: AbstractDrawer
-     * The drawer for global actions, that will be opened by sliding from the
-     * left screen edge or by dragging the ActionButton to the right.
-     * It is recommended to use the GlobalDrawer class here
-     */
-    property AbstractDrawer globalDrawer
-
-    /**
-     * contextDrawer: AbstractDrawer
-     * The drawer for context-dependednt actions, that will be opened by sliding from the
-     * right screen edge or by dragging the ActionButton to the left.
-     * It is recommended to use the ContextDrawer class here.
-     * The contents of the context drawer should depend from what page is
-     * loaded in the main pageStack
-     *
-     * Example usage:
-     * @code
-     * import org.kde.kirigami 1.0 as Kirigami
-     *
-     * Kirigami.ApplicationWindow {
-     *  [...]
-     *     contextDrawer: Kirigami.ContextDrawer {
-     *         id: contextDrawer
-     *     }
-     *  [...]
-     * }
-     * @endcode
-     *
-     * @code
-     * import org.kde.kirigami 1.0 as Kirigami
-     *
-     * Kirigami.Page {
-     *   [...]
-     *     contextualActions: [
-     *         Kirigami.Action {
-     *             iconName: "edit"
-     *             text: "Action text"
-     *             onTriggered: {
-     *                 // do stuff
-     *             }
-     *         },
-     *         Kirigami.Action {
-     *             iconName: "edit"
-     *             text: "Action text"
-     *             onTriggered: {
-     *                 // do stuff
-     *             }
-     *         }
-     *     ]
-     *   [...]
-     * }
-     * @endcode
-     *
-     * When this page will be the current one, the context drawer will visualize
-     * contextualActions defined as property in that page.
-     */
-    property AbstractDrawer contextDrawer
-
-    onGlobalDrawerChanged: {
-        globalDrawer.parent = contentItem.parent;
-    }
-    onContextDrawerChanged: {
-        contextDrawer.parent = contentItem.parent;
-    }
-
-    width: Units.gridUnit * 25
-    height: Units.gridUnit * 30
-
-    QtObject {
-        id: internal
-        property Item __passiveNotification
-=======
     Component.onCompleted: {
         if (root.header === undefined) {
             var component = Qt.createComponent(Qt.resolvedUrl("./ApplicationHeader.qml"));
             root.header = component.createObject(root);
         }
->>>>>>> e0c228d4
     }
 }
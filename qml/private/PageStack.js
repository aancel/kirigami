/****************************************************************************
**
** Copyright (C) 2011 Nokia Corporation and/or its subsidiary(-ies).
** All rights reserved.
** Contact: Nokia Corporation (qt-info@nokia.com)
**
** This file is part of the Qt Components project.
**
** $QT_BEGIN_LICENSE:BSD$
** You may use this file under the terms of the BSD license as follows:
**
** "Redistribution and use in source and binary forms, with or without
** modification, are permitted provided that the following conditions are
** met:
**   * Redistributions of source code must retain the above copyright
**     notice, this list of conditions and the following disclaimer.
**   * Redistributions in binary form must reproduce the above copyright
**     notice, this list of conditions and the following disclaimer in
**     the documentation and/or other materials provided with the
**     distribution.
**   * Neither the name of Nokia Corporation and its Subsidiary(-ies) nor
**     the names of its contributors may be used to endorse or promote
**     products derived from this software without specific prior written
**     permission.
**
** THIS SOFTWARE IS PROVIDED BY THE COPYRIGHT HOLDERS AND CONTRIBUTORS
** "AS IS" AND ANY EXPRESS OR IMPLIED WARRANTIES, INCLUDING, BUT NOT
** LIMITED TO, THE IMPLIED WARRANTIES OF MERCHANTABILITY AND FITNESS FOR
** A PARTICULAR PURPOSE ARE DISCLAIMED. IN NO EVENT SHALL THE COPYRIGHT
** OWNER OR CONTRIBUTORS BE LIABLE FOR ANY DIRECT, INDIRECT, INCIDENTAL,
** SPECIAL, EXEMPLARY, OR CONSEQUENTIAL DAMAGES (INCLUDING, BUT NOT
** LIMITED TO, PROCUREMENT OF SUBSTITUTE GOODS OR SERVICES; LOSS OF USE,
** DATA, OR PROFITS; OR BUSINESS INTERRUPTION) HOWEVER CAUSED AND ON ANY
** THEORY OF LIABILITY, WHETHER IN CONTRACT, STRICT LIABILITY, OR TORT
** (INCLUDING NEGLIGENCE OR OTHERWISE) ARISING IN ANY WAY OUT OF THE USE
** OF THIS SOFTWARE, EVEN IF ADVISED OF THE POSSIBILITY OF SUCH DAMAGE."
** $QT_END_LICENSE$
**
****************************************************************************/

// Page stack. Items are page containers.
var pageStack = [];

// Page stack. Items are the actual pages.
var actualPages = [];

// Page component cache map. Key is page url, value is page component.
var componentCache = {};

// Returns the page stack depth.
function getDepth() {
    return pageStack.length;
}

// Pushes a page on the stack.
function push(page, properties, replace, immediate) {
    // page order sanity check
    if ((!replace && page == lastItem)
        || (replace && pageStack.length > 1
        && page == pageStack[pageStack.length - 2].page)) {
        throw new Error("Cannot navigate so that the resulting page stack has two consecutive entries of the same page instance.");
    }

    // figure out if more than one page is being pushed
    var pages;
    if (page instanceof Array) {
        pages = page;
        page = pages.pop();
        if (page.createObject === undefined && page.parent === undefined && typeof page != "string") {
            properties = properties || page.properties;
            page = page.page;
        }
    }

    // get the current container
    var oldContainer;
    if (pageStack.length) {
        oldContainer = pageStack[pageStack.length - 1];
    }

    // pop the old container off the stack if this is a replace
    if (oldContainer && replace) {
        pageStack.pop();
        actualPages.pop();
        actualRoot.contentChildrenChanged();
    }

    // push any extra defined pages onto the stack
    if (pages) {
        var i;
        for (i = 0; i < pages.length; i++) {
            var tPage = pages[i];
            var tProps;
            if (tPage.createObject === undefined && tPage.parent === undefined && typeof tPage != "string") {
                tProps = tPage.properties;
                tPage = tPage.page;
            }
<<<<<<< HEAD
            pageStack.push(initPage(tPage, tProps));
            actualPages.push(pages[i]);
            actualRoot.contentChildrenChanged();
=======
            var container = initPage(tPage, tProps);
            container.pageLevel = pageStack.length;
            pageStack.push(container);
            
>>>>>>> 0d5a9e6f
        }
    }

    // initialize the page
    var container = initPage(page, properties);
    container.pageLevel = pageStack.length;

    // push the page container onto the stack
    pageStack.push(container);
    actualPages.push(container.page);
    actualRoot.contentChildrenChanged();

    depth = pageStack.length;
    lastItem = container.page;

    // perform page transition
    //FIXME: this should be in for PageStack, out for PageRow?
    //immediate = immediate || !oldContainer;
    var orientationChange = false;
    if (oldContainer) {
        orientationChange = orientationChanges(oldContainer.page, container.page);
        oldContainer.pushExit(replace, immediate, orientationChange);
    }

    // sync tool bar
    var tools = container.page.tools || null;
    if (toolBar) {
        toolBar.setTools(tools, immediate ? "set" : replace ? "replace" : "push");
    }

    container.pushEnter(immediate, orientationChange);
    return container.page;
}

// Initializes a page and its container.
function initPage(page, properties) {
    var container = containerComponent.createObject(root);

    var pageComp;
    if (page.createObject) {
        // page defined as component
        pageComp = page;
    } else if (typeof page == "string") {
        // page defined as string (a url)
        pageComp = componentCache[page];
        if (!pageComp) {
            pageComp = componentCache[page] = Qt.createComponent(page);
        }
    }
    if (pageComp) {
        if (pageComp.status == Component.Error) {
            throw new Error("Error while loading page: " + pageComp.errorString());
        } else {
            // instantiate page from component
            page = pageComp.createObject(container.pageParent, properties || {});
        }
    } else {
        // copy properties to the page
        for (var prop in properties) {
            if (properties.hasOwnProperty(prop)) {
                page[prop] = properties[prop];
            }
        }
    }

    container.page = page;
    if (page.parent == null || page.parent == container.pageParent) {
        container.owner = container;
    } else {
        container.owner = page.parent;
    }

    // the page has to be reparented if
    if (page.parent != container.pageParent) {
        page.parent = container.pageParent;
    }

    if (page.pageStack !== undefined) {
        page.pageStack = root;
    }

    page.anchors.fill = container.pageParent

    return container;
}

// Pops a page off the stack.
function pop(page, immediate) {
    // make sure there are enough pages in the stack to pop
    if (pageStack.length > 1) {
        //unwind to itself means no pop
        if (page !== undefined && page == pageStack[pageStack.length - 1].page) {
            return
        }
        // pop the current container off the stack and get the next container
        var oldContainer = pageStack.pop();
        var container = pageStack[pageStack.length - 1];
        if (page !== undefined) {
            // an unwind target has been specified - pop until we find it
            while (page != container.page && pageStack.length > 1) {
                pageStack.pop();
                actualPages.pop();
                actualRoot.contentChildrenChanged();
                container.popExit(immediate, false);
                container = pageStack[pageStack.length - 1];
            }
        }

        depth = pageStack.length;
        lastItem = container.page;

        // perform page transition
        var orientationChange = orientationChanges(oldContainer.page, container.page);
        oldContainer.popExit(immediate, orientationChange);
        container.popEnter(immediate, orientationChange);

        // sync tool bar
        var tools = container.page.tools || null;
        if (toolBar) {
            toolBar.setTools(tools, immediate ? "set" : "pop");
        }
        return oldContainer.page;
    } else {
        return null;
    }
}

// Checks if the orientation changes between oldPage and newPage
function orientationChanges(oldPage, newPage) {
    return newPage.orientationLock != 0 //PlasmaComponents.PageOrientation.Automatic
           && newPage.orientationLock != 3//PlasmaComponents.PageOrientation.LockPrevious
           && newPage.orientationLock != oldPage.orientationLock
}

// Clears the page stack.
function clear() {
    var container;
    while (container = pageStack.pop()) {
        actualPages.pop();
        container.cleanup();
    }
    actualRoot.contentChildrenChanged();
    depth = 0;
    lastItem = null;
}

// Iterates through all pages in the stack (top to bottom) to find a page.
function find(func) {
    for (var i = pageStack.length - 1; i >= 0; i--) {
        var page = pageStack[i].page;
        if (func(page)) {
            return page;
        }
    }
    return null;
}
<|MERGE_RESOLUTION|>--- conflicted
+++ resolved
@@ -95,16 +95,11 @@
                 tProps = tPage.properties;
                 tPage = tPage.page;
             }
-<<<<<<< HEAD
-            pageStack.push(initPage(tPage, tProps));
-            actualPages.push(pages[i]);
-            actualRoot.contentChildrenChanged();
-=======
+
             var container = initPage(tPage, tProps);
             container.pageLevel = pageStack.length;
             pageStack.push(container);
-            
->>>>>>> 0d5a9e6f
+            actualPages.push(pages[i]);
         }
     }
 
